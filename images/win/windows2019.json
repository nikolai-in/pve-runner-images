--- conflicted
+++ resolved
@@ -25,12 +25,7 @@
         "install_password": null,
         "capture_name_prefix": "packer",
         "image_version": "dev",
-        "image_os": "win19",
-<<<<<<< HEAD
-        "announcements": "{{env `ANNOUNCEMENTS`}}"
-=======
-        "github_feed_token": "{{env `GITHUB_FEED_TOKEN`}}"
->>>>>>> 576a03e3
+        "image_os": "win19"
     },
     "sensitive-variables": [
         "install_password",
