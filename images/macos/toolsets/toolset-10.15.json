{
    "xcode": {
        "default": "12",
        "versions": [
<<<<<<< HEAD
            { "link": "12.2", "version": "12.2 beta 3" },
            { "link": "12.1", "version": "12.1.1 Release Candidate" },
            { "link": "12", "version": "12.0.1" },
            { "link": "11.7", "version": "11.7", "symlinks": ["11.7_beta"] },
            { "link": "11.6", "version": "11.6", "symlinks": ["11.6_beta"] },
            { "link": "11.5", "version": "11.5", "symlinks": ["11.5_beta"] },
            { "link": "11.4.1", "version": "11.4.1", "symlinks": ["11.4", "11.4_beta"] },
            { "link": "11.3.1", "version": "11.3.1", "symlinks": ["11.3", "11.3_beta"] },
            { "link": "11.2.1", "version": "11.2.1", "symlinks": ["11.2", "11.2_beta"] },
            { "link": "11.1", "version": "11.1", "symlinks": ["11.1_beta"] },
            { "link": "11", "version": "11" },
            { "link": "10.3", "version": "10.3", "symlinks": ["10.3_beta"] }
=======
            "12.2_beta", "12.1", "12", "11.7", "11.6", "11.5", "11.4.1", "11.4", "11.3.1", "11.2.1", "11.1", "11", "10.3"
>>>>>>> 874232fc
        ]
    },
    "xamarin": {
        "vsmac": "latest",
        "mono-versions": [
            "6.12.0.93", "6.10.0.106", "6.8.0.123", "6.6.0.166", "6.4.0.208"
        ],
        "ios-versions": [
            "14.2.0.12", "14.0.0.0", "13.20.2.2", "13.18.2.1", "13.16.0.13", "13.14.1.39", "13.10.0.21", "13.8.3.0", "13.6.0.12", "13.4.0.2", "13.2.0.47"
        ],
        "mac-versions": [
            "6.20.2.2", "6.18.3.2", "6.16.0.13", "6.14.1.39", "6.10.0.21", "6.8.3.0", "6.6.0.12", "6.4.0.2", "6.2.0.47"
        ],
        "android-versions": [
            "11.0.2.0", "10.3.1.4", "10.2.0.100", "10.1.3.7", "10.0.6.2"
        ],
        "bundle-default": "6_12_1",
        "bundles": [
            {
                "symlink": "6_12_2",
                "mono":"6.12",
                "ios": "14.2",
                "mac": "6.20",
                "android": "11.0"
            },
            {
                "symlink": "6_12_1",
                "mono":"6.12",
                "ios": "14.0",
                "mac": "6.20",
                "android": "11.0"
            },
            {
                "symlink": "6_12_0",
                "mono":"6.12",
                "ios": "13.20",
                "mac": "6.20",
                "android": "11.0"
            },
            {
                "symlink": "6_10_0",
                "mono":"6.10",
                "ios": "13.18",
                "mac": "6.18",
                "android": "10.3"
            },
            {
                "symlink": "6_8_1",
                "mono":"6.8",
                "ios": "13.16",
                "mac": "6.16",
                "android": "10.2"
            },
            {
                "symlink": "6_8_0",
                "mono": "6.8",
                "ios": "13.14",
                "mac": "6.14",
                "android": "10.2"
            },
            {
                "symlink": "6_6_1",
                "mono": "6.6",
                "ios": "13.10",
                "mac": "6.10",
                "android": "10.1"
            },
            {
                "symlink": "6_6_0",
                "mono": "6.6",
                "ios": "13.8",
                "mac": "6.8",
                "android": "10.1"
            },
            {
                "symlink": "6_4_2",
                "mono": "6.4",
                "ios": "13.6",
                "mac": "6.6",
                "android": "10.0"
            },
            {
                "symlink": "6_4_1",
                "mono": "6.4",
                "ios": "13.4",
                "mac": "6.4",
                "android": "10.0"
            },
            {
                "symlink": "6_4_0",
                "mono": "6.4",
                "ios": "13.2",
                "mac": "6.2",
                "android": "10.0"
            }
        ]
    },
    "java": {
        "default": "8",
        "versions": [
            "7", "8", "11", "12", "13", "14"
        ]
    },
    "android": {
        "platform_min_version": "24",
        "build_tools_min_version": "24.0.0",
        "extra-list": [
            "android;m2repository", "google;m2repository", "google;google_play_services", "intel;Hardware_Accelerated_Execution_Manager", "m2repository;com;android;support;constraint;constraint-layout-solver;1.0.0-beta1", "m2repository;com;android;support;constraint;constraint-layout-solver;1.0.0-beta2", "m2repository;com;android;support;constraint;constraint-layout-solver;1.0.0-beta3", "m2repository;com;android;support;constraint;constraint-layout-solver;1.0.0-beta4", "m2repository;com;android;support;constraint;constraint-layout-solver;1.0.0-beta5", "m2repository;com;android;support;constraint;constraint-layout-solver;1.0.0", "m2repository;com;android;support;constraint;constraint-layout-solver;1.0.1", "m2repository;com;android;support;constraint;constraint-layout-solver;1.0.2", "m2repository;com;android;support;constraint;constraint-layout;1.0.0-beta1", "m2repository;com;android;support;constraint;constraint-layout;1.0.0-beta2", "m2repository;com;android;support;constraint;constraint-layout;1.0.0-beta3", "m2repository;com;android;support;constraint;constraint-layout;1.0.0-beta4", "m2repository;com;android;support;constraint;constraint-layout;1.0.0-beta5", "m2repository;com;android;support;constraint;constraint-layout;1.0.0", "m2repository;com;android;support;constraint;constraint-layout;1.0.1", "m2repository;com;android;support;constraint;constraint-layout;1.0.2"
        ],
        "addon-list": [
            "addon-google_apis-google-24", "addon-google_apis-google-23", "addon-google_apis-google-22", "addon-google_apis-google-21"
        ]
    },
    "powershellModules": [
        {"name": "Az"},
        {"name": "MarkdownPS"},
        {"name": "Pester"}
    ],
    "toolcache": [
        {
            "name": "Python",
            "url" : "https://raw.githubusercontent.com/actions/python-versions/main/versions-manifest.json",
            "arch": "x64",
            "platform" : "darwin",
            "versions": [
                "2.7.*",
                "3.5.*",
                "3.6.*",
                "3.7.*",
                "3.8.*",
                "3.9.*"
            ]
        },
        {
            "name": "PyPy",
            "arch": "x64",
            "platform" : "darwin",
            "versions": [
                "2.7",
                "3.6"
            ]
        },
        {
            "name": "Node",
            "url" : "https://raw.githubusercontent.com/actions/node-versions/main/versions-manifest.json",
            "platform" : "darwin",
            "arch": "x64",
            "versions": [
                "8.*",
                "10.*",
                "12.*",
                "14.*"
            ]
        },
        {
            "name": "Go",
            "url" : "https://raw.githubusercontent.com/actions/go-versions/main/versions-manifest.json",
            "arch": "x64",
            "platform" : "darwin",
            "versions": [
                "1.11.*",
                "1.12.*",
                "1.13.*",
                "1.14.*",
                "1.15.*"
            ]
        }
    ],
    "pipx": [
        {
            "package": "yamllint",
            "cmd": "yamllint --version"
        }
    ]
}<|MERGE_RESOLUTION|>--- conflicted
+++ resolved
@@ -2,7 +2,6 @@
     "xcode": {
         "default": "12",
         "versions": [
-<<<<<<< HEAD
             { "link": "12.2", "version": "12.2 beta 3" },
             { "link": "12.1", "version": "12.1.1 Release Candidate" },
             { "link": "12", "version": "12.0.1" },
@@ -15,9 +14,6 @@
             { "link": "11.1", "version": "11.1", "symlinks": ["11.1_beta"] },
             { "link": "11", "version": "11" },
             { "link": "10.3", "version": "10.3", "symlinks": ["10.3_beta"] }
-=======
-            "12.2_beta", "12.1", "12", "11.7", "11.6", "11.5", "11.4.1", "11.4", "11.3.1", "11.2.1", "11.1", "11", "10.3"
->>>>>>> 874232fc
         ]
     },
     "xamarin": {
