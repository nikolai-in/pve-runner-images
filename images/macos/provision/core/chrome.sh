<<<<<<< HEAD
source ~/utils/utils.sh
=======
#!/bin/bash -e -o pipefail
>>>>>>> 6d775ae5

echo "Installing Chrome..."
brew_cask_install_ignoring_sha256 "google-chrome"

echo "Installing Chrome Driver"
brew cask install chromedriver

echo "Installing Selenium"
brew install selenium-server-standalone

CHROMEWEBDRIVER_DIR=$(readlink $(which chromedriver) | xargs dirname)
echo "export CHROMEWEBDRIVER=$CHROMEWEBDRIVER_DIR" >> "${HOME}/.bashrc"<|MERGE_RESOLUTION|>--- conflicted
+++ resolved
@@ -1,8 +1,5 @@
-<<<<<<< HEAD
+#!/bin/bash -e -o pipefail
 source ~/utils/utils.sh
-=======
-#!/bin/bash -e -o pipefail
->>>>>>> 6d775ae5
 
 echo "Installing Chrome..."
 brew_cask_install_ignoring_sha256 "google-chrome"
